--- conflicted
+++ resolved
@@ -1,10 +1,6 @@
 {
   "name": "vuex",
-<<<<<<< HEAD
   "version": "4.0.0-beta.4",
-=======
-  "version": "3.5.1",
->>>>>>> 4b038d73
   "description": "state management for Vue.js",
   "main": "dist/vuex.cjs.js",
   "module": "dist/vuex.esm-bundler.js",
