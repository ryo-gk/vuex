<<<<<<< HEAD
import { nextTick } from 'vue'
=======
import Vue from 'vue'
>>>>>>> ce0c88a8
import Vuex from '../../src/index'

const TEST = 'TEST'

describe('Modules', () => {
  describe('module registration', () => {
    it('dynamic module registration', () => {
      const store = new Vuex.Store({
        strict: true,
        modules: {
          foo: {
            state: { bar: 1 },
            mutations: { inc: state => state.bar++ },
            actions: { incFoo: ({ commit }) => commit('inc') },
            getters: { bar: state => state.bar }
          }
        }
      })
      expect(() => {
        store.registerModule('hi', {
          state: { a: 1 },
          mutations: { inc: state => state.a++ },
          actions: { inc: ({ commit }) => commit('inc') },
          getters: { a: state => state.a }
        })
      }).not.toThrow()

      expect(store._mutations.inc.length).toBe(2)
      expect(store.state.hi.a).toBe(1)
      expect(store.getters.a).toBe(1)

      // assert initial modules work as expected after dynamic registration
      expect(store.state.foo.bar).toBe(1)
      expect(store.getters.bar).toBe(1)

      // test dispatching actions defined in dynamic module
      store.dispatch('inc')
      expect(store.state.hi.a).toBe(2)
      expect(store.getters.a).toBe(2)
      expect(store.state.foo.bar).toBe(2)
      expect(store.getters.bar).toBe(2)

      // unregister
      store.unregisterModule('hi')
      expect(store.state.hi).toBeUndefined()
      expect(store.getters.a).toBeUndefined()
      expect(store._mutations.inc.length).toBe(1)
      expect(store._actions.inc).toBeUndefined()

      // assert initial modules still work as expected after unregister
      store.dispatch('incFoo')
      expect(store.state.foo.bar).toBe(3)
      expect(store.getters.bar).toBe(3)
    })

    it('dynamic module registration with namespace inheritance', () => {
      const store = new Vuex.Store({
        modules: {
          a: {
            namespaced: true
          }
        }
      })
      const actionSpy = jest.fn()
      const mutationSpy = jest.fn()
      store.registerModule(['a', 'b'], {
        state: { value: 1 },
        getters: { foo: state => state.value },
        actions: { foo: actionSpy },
        mutations: { foo: mutationSpy }
      })

      expect(store.state.a.b.value).toBe(1)
      expect(store.getters['a/foo']).toBe(1)

      store.dispatch('a/foo')
      expect(actionSpy).toHaveBeenCalled()

      store.commit('a/foo')
      expect(mutationSpy).toHaveBeenCalled()
    })

    it('dynamic module existance test', () => {
      const store = new Vuex.Store({})

      store.registerModule('bonjour', {})

      expect(store.hasModule('bonjour')).toBe(true)
      store.unregisterModule('bonjour')
      expect(store.hasModule('bonjour')).toBe(false)
    })

    it('dynamic module registration preserving hydration', () => {
      const store = new Vuex.Store({})
      store.replaceState({ a: { foo: 'state' }})
      const actionSpy = jest.fn()
      const mutationSpy = jest.fn()
      store.registerModule('a', {
        namespaced: true,
        getters: { foo: state => state.foo },
        actions: { foo: actionSpy },
        mutations: { foo: mutationSpy }
      }, { preserveState: true })

      expect(store.state.a.foo).toBe('state')
      expect(store.getters['a/foo']).toBe('state')

      store.dispatch('a/foo')
      expect(actionSpy).toHaveBeenCalled()

      store.commit('a/foo')
      expect(mutationSpy).toHaveBeenCalled()
    })
  })

  // #524
  it('should not fire an unrelated watcher', done => {
    const spy = jest.fn()
    const store = new Vuex.Store({
      modules: {
        a: {
          state: { value: 1 }
        },
        b: {}
      }
    })

    store.watch(state => state.a, spy)
    store.registerModule(['b', 'c'], {
      state: { value: 2 }
    })
    nextTick(() => {
      expect(spy).not.toHaveBeenCalled()
      done()
    })
  })

  describe('modules usage', () => {
    it('state as function (multiple module in same store)', () => {
      const module = {
        state () {
          return { a: 0 }
        },
        mutations: {
          [TEST] (state, n) {
            state.a += n
          }
        }
      }

      const store = new Vuex.Store({
        modules: {
          one: module,
          two: module
        }
      })

      expect(store.state.one.a).toBe(0)
      expect(store.state.two.a).toBe(0)

      store.commit(TEST, 1)
      expect(store.state.one.a).toBe(1)
      expect(store.state.two.a).toBe(1)
    })

    it('state as function (same module in multiple stores)', () => {
      const module = {
        state () {
          return { a: 0 }
        },
        mutations: {
          [TEST] (state, n) {
            state.a += n
          }
        }
      }

      const storeA = new Vuex.Store({
        modules: {
          foo: module
        }
      })

      const storeB = new Vuex.Store({
        modules: {
          bar: module
        }
      })

      expect(storeA.state.foo.a).toBe(0)
      expect(storeB.state.bar.a).toBe(0)

      storeA.commit(TEST, 1)
      expect(storeA.state.foo.a).toBe(1)
      expect(storeB.state.bar.a).toBe(0)

      storeB.commit(TEST, 2)
      expect(storeA.state.foo.a).toBe(1)
      expect(storeB.state.bar.a).toBe(2)
    })

    it('module: mutation', function () {
      const mutations = {
        [TEST] (state, n) {
          state.a += n
        }
      }
      const store = new Vuex.Store({
        state: {
          a: 1
        },
        mutations,
        modules: {
          nested: {
            state: { a: 2 },
            mutations,
            modules: {
              one: {
                state: { a: 3 },
                mutations
              },
              nested: {
                modules: {
                  two: {
                    state: { a: 4 },
                    mutations
                  },
                  three: {
                    state: { a: 5 },
                    mutations
                  }
                }
              }
            }
          },
          four: {
            state: { a: 6 },
            mutations
          }
        }
      })
      store.commit(TEST, 1)
      expect(store.state.a).toBe(2)
      expect(store.state.nested.a).toBe(3)
      expect(store.state.nested.one.a).toBe(4)
      expect(store.state.nested.nested.two.a).toBe(5)
      expect(store.state.nested.nested.three.a).toBe(6)
      expect(store.state.four.a).toBe(7)
    })

    it('module: action', function () {
      let calls = 0
      const makeAction = n => {
        return {
          [TEST] ({ state, rootState }) {
            calls++
            expect(state.a).toBe(n)
            expect(rootState).toBe(store.state)
          }
        }
      }
      const store = new Vuex.Store({
        state: {
          a: 1
        },
        actions: makeAction(1),
        modules: {
          nested: {
            state: { a: 2 },
            actions: makeAction(2),
            modules: {
              one: {
                state: { a: 3 },
                actions: makeAction(3)
              },
              nested: {
                modules: {
                  two: {
                    state: { a: 4 },
                    actions: makeAction(4)
                  },
                  three: {
                    state: { a: 5 },
                    actions: makeAction(5)
                  }
                }
              }
            }
          },
          four: {
            state: { a: 6 },
            actions: makeAction(6)
          }
        }
      })
      store.dispatch(TEST)
      expect(calls).toBe(6)
    })

    it('module: getters', function () {
      const makeGetter = n => ({
        [`getter${n}`]: (state, getters, rootState) => {
          expect(getters.constant).toBe(0)
          expect(rootState).toBe(store.state)
          return state.a
        }
      })
      const store = new Vuex.Store({
        state: {
          a: 1
        },
        getters: {
          constant: () => 0,
          ...makeGetter(1)
        },
        modules: {
          nested: {
            state: { a: 2 },
            getters: makeGetter(2),
            modules: {
              one: {
                state: { a: 3 },
                getters: makeGetter(3)
              },
              nested: {
                modules: {
                  two: {
                    state: { a: 4 },
                    getters: makeGetter(4)
                  },
                  three: {
                    state: { a: 5 },
                    getters: makeGetter(5)
                  }
                }
              }
            }
          },
          four: {
            state: { a: 6 },
            getters: makeGetter(6)
          }
        }
      })
      ;[1, 2, 3, 4, 5, 6].forEach(n => {
        expect(store.getters[`getter${n}`]).toBe(n)
      })
    })

    it('module: namespace', () => {
      const actionSpy = jest.fn()
      const mutationSpy = jest.fn()

      const store = new Vuex.Store({
        modules: {
          a: {
            namespaced: true,
            state: {
              a: 1
            },
            getters: {
              b: () => 2
            },
            actions: {
              [TEST]: actionSpy
            },
            mutations: {
              [TEST]: mutationSpy
            }
          }
        }
      })

      expect(store.state.a.a).toBe(1)
      expect(store.getters['a/b']).toBe(2)
      store.dispatch('a/' + TEST)
      expect(actionSpy).toHaveBeenCalled()
      store.commit('a/' + TEST)
      expect(mutationSpy).toHaveBeenCalled()
    })

    it('module: nested namespace', () => {
      // mock module generator
      const actionSpys = []
      const mutationSpys = []
      const createModule = (name, namespaced, children) => {
        const actionSpy = jest.fn()
        const mutationSpy = jest.fn()

        actionSpys.push(actionSpy)
        mutationSpys.push(mutationSpy)

        return {
          namespaced,
          state: {
            [name]: true
          },
          getters: {
            [name]: state => state[name]
          },
          actions: {
            [name]: actionSpy
          },
          mutations: {
            [name]: mutationSpy
          },
          modules: children
        }
      }

      // mock module
      const modules = {
        a: createModule('a', true, { // a/a
          b: createModule('b', false, { // a/b - does not add namespace
            c: createModule('c', true) // a/c/c
          }),
          d: createModule('d', true) // a/d/d
        })
      }

      const store = new Vuex.Store({ modules })

      const expectedTypes = [
        'a/a', 'a/b', 'a/c/c', 'a/d/d'
      ]

      // getters
      expectedTypes.forEach(type => {
        expect(store.getters[type]).toBe(true)
      })

      // actions
      expectedTypes.forEach(type => {
        store.dispatch(type)
      })
      actionSpys.forEach(spy => {
        expect(spy).toHaveBeenCalledTimes(1)
      })

      // mutations
      expectedTypes.forEach(type => {
        store.commit(type)
      })
      mutationSpys.forEach(spy => {
        expect(spy).toHaveBeenCalledTimes(1)
      })
    })

    it('module: getters are namespaced in namespaced module', () => {
      const store = new Vuex.Store({
        state: { value: 'root' },
        getters: {
          foo: state => state.value
        },
        modules: {
          a: {
            namespaced: true,
            state: { value: 'module' },
            getters: {
              foo: state => state.value,
              bar: (state, getters) => getters.foo,
              baz: (state, getters, rootState, rootGetters) => rootGetters.foo
            }
          }
        }
      })

      expect(store.getters['a/foo']).toBe('module')
      expect(store.getters['a/bar']).toBe('module')
      expect(store.getters['a/baz']).toBe('root')
    })

    it('module: action context is namespaced in namespaced module', done => {
      const rootActionSpy = jest.fn()
      const rootMutationSpy = jest.fn()
      const moduleActionSpy = jest.fn()
      const moduleMutationSpy = jest.fn()

      const store = new Vuex.Store({
        state: { value: 'root' },
        getters: { foo: state => state.value },
        actions: { foo: rootActionSpy },
        mutations: { foo: rootMutationSpy },
        modules: {
          a: {
            namespaced: true,
            state: { value: 'module' },
            getters: { foo: state => state.value },
            actions: {
              foo: moduleActionSpy,
              test ({ dispatch, commit, getters, rootGetters }) {
                expect(getters.foo).toBe('module')
                expect(rootGetters.foo).toBe('root')

                dispatch('foo')
                expect(moduleActionSpy).toHaveBeenCalledTimes(1)
                dispatch('foo', null, { root: true })
                expect(rootActionSpy).toHaveBeenCalledTimes(1)

                commit('foo')
                expect(moduleMutationSpy).toHaveBeenCalledTimes(1)
                commit('foo', null, { root: true })
                expect(rootMutationSpy).toHaveBeenCalledTimes(1)

                done()
              }
            },
            mutations: { foo: moduleMutationSpy }
          }
        }
      })

      store.dispatch('a/test')
    })

    it('module: use other module that has same namespace', done => {
      const actionSpy = jest.fn()
      const mutationSpy = jest.fn()

      const store = new Vuex.Store({
        modules: {
          parent: {
            namespaced: true,

            modules: {
              a: {
                state: { value: 'a' },
                getters: { foo: state => state.value },
                actions: { foo: actionSpy },
                mutations: { foo: mutationSpy }
              },

              b: {
                state: { value: 'b' },
                getters: { bar: (state, getters) => getters.foo },
                actions: {
                  test ({ dispatch, commit, getters }) {
                    expect(getters.foo).toBe('a')
                    expect(getters.bar).toBe('a')

                    dispatch('foo')
                    expect(actionSpy).toHaveBeenCalled()

                    commit('foo')
                    expect(mutationSpy).toHaveBeenCalled()

                    done()
                  }
                }
              }
            }
          }
        }
      })

      store.dispatch('parent/test')
    })

    it('module: warn when module overrides state', () => {
      jest.spyOn(console, 'warn').mockImplementation()
      const store = new Vuex.Store({
        modules: {
          foo: {
            state () {
              return { value: 1 }
            },
            modules: {
              value: {
                state: () => 2
              }
            }
          }
        }
      })
      expect(store.state.foo.value).toBe(2)
      expect(console.warn).toHaveBeenCalledWith(
        `[vuex] state field "value" was overridden by a module with the same name at "foo.value"`
      )
    })

    it('dispatching multiple actions in different modules', done => {
      const store = new Vuex.Store({
        modules: {
          a: {
            actions: {
              [TEST] () {
                return 1
              }
            }
          },
          b: {
            actions: {
              [TEST] () {
                return new Promise(r => r(2))
              }
            }
          }
        }
      })
      store.dispatch(TEST).then(res => {
        expect(res[0]).toBe(1)
        expect(res[1]).toBe(2)
        done()
      })
    })

    it('root actions dispatched in namespaced modules', done => {
      const store = new Vuex.Store({
        modules: {
          a: {
            namespaced: true,
            actions: {
              [TEST]: {
                root: true,
                handler () {
                  return 1
                }
              }
            }
          },
          b: {
            namespaced: true,
            actions: {
              [TEST]: {
                root: true,
                handler () {
                  return new Promise(r => r(2))
                }
              }
            }
          },
          c: {
            namespaced: true,
            actions: {
              [TEST]: {
                handler () {
                  // Should not be called
                  return 3
                }
              }
            }
          },
          d: {
            namespaced: true,
            actions: {
              [TEST] () {
                // Should not be called
                return 4
              }
            }
          }
        }
      })
      store.dispatch(TEST).then(res => {
        expect(res.length).toBe(2)
        expect(res[0]).toBe(1)
        expect(res[1]).toBe(2)
        done()
      })
    })

    it('plugins', function () {
      let initState
      const actionSpy = jest.fn()
      const mutations = []
      const subscribeActionSpy = jest.fn()
      const store = new Vuex.Store({
        state: {
          a: 1
        },
        mutations: {
          [TEST] (state, n) {
            state.a += n
          }
        },
        actions: {
          [TEST]: actionSpy
        },
        plugins: [
          store => {
            initState = store.state
            store.subscribe((mut, state) => {
              expect(state).toBe(state)
              mutations.push(mut)
            })
            store.subscribeAction(subscribeActionSpy)
          }
        ]
      })
      expect(initState).toBe(store.state)
      store.commit(TEST, 2)
      store.dispatch(TEST, 2)
      expect(mutations.length).toBe(1)
      expect(mutations[0].type).toBe(TEST)
      expect(mutations[0].payload).toBe(2)
      expect(actionSpy).toHaveBeenCalled()
      expect(subscribeActionSpy).toHaveBeenCalledWith(
        { type: TEST, payload: 2 },
        store.state
      )
    })

    it('action before/after subscribers', (done) => {
      const beforeSpy = jest.fn()
      const afterSpy = jest.fn()
      const store = new Vuex.Store({
        actions: {
          [TEST]: () => Promise.resolve()
        },
        plugins: [
          store => {
            store.subscribeAction({
              before: beforeSpy,
              after: afterSpy
            })
          }
        ]
      })
      store.dispatch(TEST, 2)
      expect(beforeSpy).toHaveBeenCalledWith(
        { type: TEST, payload: 2 },
        store.state
      )
      expect(afterSpy).not.toHaveBeenCalled()
      nextTick(() => {
        expect(afterSpy).toHaveBeenCalledWith(
          { type: TEST, payload: 2 },
          store.state
        )
        done()
      })
    })
  })

  it('action error subscribers', (done) => {
    const beforeSpy = jest.fn()
    const afterSpy = jest.fn()
    const errorSpy = jest.fn()
    const error = new Error()
    const store = new Vuex.Store({
      actions: {
        [TEST]: () => Promise.reject(error)
      },
      plugins: [
        store => {
          store.subscribeAction({
            before: beforeSpy,
            after: afterSpy,
            error: errorSpy
          })
        }
      ]
    })
    store.dispatch(TEST, 2).catch(() => {
      expect(beforeSpy).toHaveBeenCalledWith(
        { type: TEST, payload: 2 },
        store.state
      )
      expect(afterSpy).not.toHaveBeenCalled()
      Vue.nextTick(() => {
        expect(afterSpy).not.toHaveBeenCalledWith(
          { type: TEST, payload: 2 },
          store.state
        )
        expect(errorSpy).toHaveBeenCalledWith(
          { type: TEST, payload: 2 },
          store.state,
          error
        )
        done()
      })
    })
  })

  it('asserts a mutation should be a function', () => {
    expect(() => {
      new Vuex.Store({
        mutations: {
          test: null
        }
      })
    }).toThrowError(
      /mutations should be function but "mutations\.test" is null/
    )

    expect(() => {
      new Vuex.Store({
        modules: {
          foo: {
            modules: {
              bar: {
                mutations: {
                  test: 123
                }
              }
            }
          }
        }
      })
    }).toThrowError(
      /mutations should be function but "mutations\.test" in module "foo\.bar" is 123/
    )
  })

  it('asserts an action should be a function', () => {
    expect(() => {
      new Vuex.Store({
        actions: {
          test: 'test'
        }
      })
    }).toThrowError(
      /actions should be function or object with "handler" function but "actions\.test" is "test"/
    )

    expect(() => {
      new Vuex.Store({
        modules: {
          foo: {
            modules: {
              bar: {
                actions: {
                  test: 'error'
                }
              }
            }
          }
        }
      })
    }).toThrowError(
      /actions should be function or object with "handler" function but "actions\.test" in module "foo\.bar" is "error"/
    )
  })

  it('asserts a getter should be a function', () => {
    expect(() => {
      new Vuex.Store({
        getters: {
          test: undefined
        }
      })
    }).toThrowError(
      /getters should be function but "getters\.test" is undefined/
    )

    expect(() => {
      new Vuex.Store({
        modules: {
          foo: {
            modules: {
              bar: {
                getters: {
                  test: true
                }
              }
            }
          }
        }
      })
    }).toThrowError(
      /getters should be function but "getters\.test" in module "foo\.bar" is true/
    )
  })
})<|MERGE_RESOLUTION|>--- conflicted
+++ resolved
@@ -1,8 +1,4 @@
-<<<<<<< HEAD
 import { nextTick } from 'vue'
-=======
-import Vue from 'vue'
->>>>>>> ce0c88a8
 import Vuex from '../../src/index'
 
 const TEST = 'TEST'
